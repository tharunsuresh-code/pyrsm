from typing import List, Tuple
import numpy as np
import pandas as pd
import matplotlib.pyplot as plt
from sklearn import metrics
import seaborn as sns
from scipy import stats
import statsmodels as sm
import statsmodels.formula.api as smf
from statsmodels.regression.linear_model import RegressionResults as rrs
from math import ceil
from .logit import sig_stars
<<<<<<< HEAD
from .utils import setdiff, format_nr, expand_grid, ifelse
from .perf import auc
=======
from .utils import setdiff, format_nr, expand_grid, ifelse, group_categorical
>>>>>>> 5bd7bb95


def coef_plot(
    fitted,
    alpha: float = 0.05,
    intercept: bool = False,
    incl: str = None,
    excl: str = None,
    figsize: tuple = None,
):
    """
    Coefficient plot

    Parameters
    ----------
    fitted : A fitted linear regression model
    alpha : float
        Significance level
    intercept : bool
        Include intercept in coefficient plot (True or False)
    incl : str or list of strings
        Variables to include in the coefficient plot. All will be included by default
    excl : str or list of strings
        Variables to exclude from the coefficient plot. None are excluded by default

    Returns
    -------
    Matplotlib object
        Plot of Odds ratios
    """
    df = fitted.conf_int(alpha=alpha).reset_index().iloc[::-1]
    df["coefficient"] = fitted.params[df["index"]].dropna().values

    if not intercept:
        df = df.query('index != "Intercept"')

    if incl is not None:
        incl = ifelse(isinstance(incl, list), incl, [incl])
        rx = "(" + "|".join([f"^\b{v}|^{v}\\[" for v in incl]) + ")"
        incl = df["index"].str.match(rf"{rx}")
        if intercept:
            incl[0] = True
        df = df[incl]

    if excl is not None:
        excl = ifelse(isinstance(excl, list), excl, [excl])
        rx = "(" + "|".join([f"^\b{v}|^{v}\\[" for v in excl]) + ")"
        excl = df["index"].str.match(rf"{rx}")
        if intercept:
            excl[0] = False
        df = df[~excl]

    low, high = [100 * alpha / 2, 100 * (1 - (alpha / 2))]
    df.columns = ["index", f"{low}%", f"{high}%", "coefficient"]
    err = [df["coefficient"] - df[f"{low}%"], df[f"{high}%"] - df["coefficient"]]

    fig = plt.figure(figsize=figsize)
    ax = fig.add_subplot()
    ax.axvline(0, ls="dashdot")
    ax.errorbar(x="coefficient", y="index", data=df, xerr=err, fmt="none")
    ax.scatter(x="coefficient", y="index", data=df)
    ax.set(xlabel="Coefficient")
    return ax


def coef_ci(fitted, alpha: float = 0.05, intercept: bool = False, dec: int = 3):
    """
    Confidence interval for coefficient from linear regression

    Parameters
    ----------
    fitted : A fitted linear regression model
    alpha : float
        Significance level
    intercept : bool
        Include intercept in the output (True or False)
    dec : int
        Number of decimal places to use in rounding

    Returns
    -------
    Pandas dataframe with regression coefficients and confidence intervals
    """

    df = pd.DataFrame({"coefficient": fitted.params})

    low, high = [100 * alpha / 2, 100 * (1 - (alpha / 2))]
    df[[f"{low}%", f"{high}%"]] = fitted.conf_int(alpha=alpha)

    if dec is None:
        df["p.values"] = ifelse(fitted.pvalues < 0.001, "< .001", fitted.pvalues)
    else:
        df = df.round(dec)
        df["p.values"] = ifelse(
            fitted.pvalues < 0.001, "< .001", fitted.pvalues.round(dec)
        )

    df["  "] = sig_stars(fitted.pvalues)
    df = df.reset_index()

    if intercept is False:
        df = df.loc[df["index"] != "Intercept"]

    return df


def evalreg(df, rvar: str, pred: str, dec: int = 3):
    """
    Evaluate regression models. Calculates R-squared, MSE, and MAE

    Parameters
    ----------
    df : Pandas DataFrame or a dictionary of DataFrames with keys to show results for
        multiple model predictions and datasets (training and test)
    rvar : str
        Name of the response variable column in df
    pred : str
        Name of the column, of list of column names, in df with model predictions
    dec : int
        Number of decimal places to use in rounding

    Examples
    --------
    """

    dct = ifelse(type(df) is dict, df, {"All": df})
    pred = ifelse(type(pred) is list, pred, [pred])

    def calculate_metrics(key, dfm, pm):
        return pd.DataFrame().assign(
            Type=[key],
            predictor=[pm],
            n=[dfm.shape[0]],
            r2=[metrics.r2_score(dfm[rvar], dfm[pm])],
            mse=[metrics.mean_squared_error(dfm[rvar], dfm[pm])],
            mae=[metrics.mean_absolute_error(dfm[rvar], dfm[pm])],
        )

    result = pd.concat(
        [calculate_metrics(key, val, p) for key, val in dct.items() for p in pred],
        axis=0,
    )
    result.index = range(result.shape[0])
    return result.round(dec)


def reg_dashboard(fitted, nobs: int = 1000):
    """
    Plot regression residual dashboard

    Parameters
    ----------
    fitted : Object with fitted values and residuals
    nobs: int
        Number of observations to use for plots.
        Set to None or -1 to plot all values.
        The Residuals vs Order plot will only be valid
        if all observations are plotted
    """
    fig, axes = plt.subplots(3, 2, figsize=(10, 10))
    plt.subplots_adjust(wspace=0.25, hspace=0.4)

    data = pd.DataFrame().assign(
        fitted=fitted.fittedvalues,
        actual=fitted.model.endog,
        resid=fitted.resid,
        std_resid=fitted.resid / np.std(fitted.resid),
        order=np.arange(fitted.model.endog.shape[0]),
    )

    if (nobs != -1 and nobs is not None) and (nobs < data.shape[0]):
        data = data.sample(nobs)

    sns.regplot(x="fitted", y="actual", data=data, ax=axes[0, 0]).set(
        title="Actual vs Fitted values", xlabel="Fitted values", ylabel="Actual values"
    )
    sns.regplot(x="fitted", y="resid", data=data, ax=axes[0, 1]).set(
        title="Residuals vs Fitted values", xlabel="Fitted values", ylabel="Residuals"
    )
    sns.lineplot(x="order", y="resid", data=data, ax=axes[1, 0]).set(
        title="Residuals vs Row order", ylabel="Residuals", xlabel=None
    )
    smf.qqplot(data.resid, line="s", ax=axes[1, 1])
    axes[1, 1].title.set_text("Normal Q-Q plot")
    pdp = data.resid.plot.hist(
        ax=axes[2, 0],
        title="Histogram of residuals",
        xlabel="Residuals",
        rot=0,
        color="slateblue",
    )
    pdp.set_xlabel("Residuals")
    sns.kdeplot(
        data.std_resid, color="green", shade=True, ax=axes[2, 1], common_norm=True
    )

    # from https://stackoverflow.com/a/52925509/1974918
    norm_x = np.arange(-3, +3, 0.01)
    norm_y = stats.norm.pdf(norm_x)
    sns.lineplot(x=norm_x, y=norm_y, lw=1, ax=axes[2, 1]).set(
        title="Residuals vs Normal density", xlabel="Residuals"
    )


def sim_prediction(df: pd.DataFrame, vary: list = [], nnv: int = 5) -> pd.DataFrame:
    """
    Simulate data for prediction

    Parameters
    ----------
    df : Pandas DataFrame
    vary : List of column names or Dictionary with keys and values to use
    nnv : int
        Number of values to use to simulate the effect of a numeric variable

    Returns:
    ----------
    Pandas DataFrame with values to use for estimation
    """

    def fix_value(s):
        if pd.api.types.is_numeric_dtype(s.dtype):
            return s.mean()
        else:
            return s.value_counts().idxmax()

    dct = {c: [fix_value(df[c])] for c in df.columns}
    dt = df.dtypes
    if type(vary) is dict:
        # user provided values and ranges
        for key, val in vary.items():
            dct[key] = val
    else:
        # auto derived values and ranges
        vary = ifelse(type(vary) is list, vary, [vary])
        for v in vary:
            if pd.api.types.is_numeric_dtype(df[v].dtype):
                nu = df[v].nunique()
                if nu > 2:
                    dct[v] = np.linspace(df[v].min(), df[v].max(), min([nu, nnv]))
                else:
                    dct[v] = [df[v].min(), df[v].max()]
            else:
                dct[v] = df[v].unique()

    return expand_grid(dct, dt)


def regress(
    dataset: pd.DataFrame,
    rvar: str = None,
    evars: list[str] = None,
    form: str = "",
    ssq: bool = False,
) -> rrs:
    """
    Estimate linear regression model

    Parameters
    ----------
    dataset: pandas DataFrame; dataset
    evars: List of strings; contains the names of the columns of data to be used as explanatory variables
    rvar: String; name of the column to be used as the response variable
    form: String; formula for the regression equation to use if evars and rvar are not provided

    Returns
    -------
    res: Object with fitted values and residuals
    """
    if form != "":
        model = smf.ols(form, data=dataset)
        evars = setdiff(model.exog_names, "const")
        rvar = model.endog_names
    else:
        form = f"{rvar} ~ {' + '.join(evars)}"
        model = smf.ols(form, data=dataset)

    res = model.fit()

    data_name = ""
    if hasattr(dataset, "description"):
        data_name = dataset.description.split("\n")[0].split()[1].lower()

    print("Data: ", data_name)
    print("Response variable    :", rvar)
    print("Explanatory variables:", ", ".join(evars))
    print(f"Null hyp.: the effect of x on {rvar} is zero")
    print(f"Alt. hyp.: the effect of x on {rvar} is not zero")
    summary = res.summary()
    summary.tables.pop()  # gets rid of the last table in res.summary(), we don't need it
    print("\n", summary)

    if ssq:
        print("Sum of squares")
        index = ["Regression", "Error", "Total"]
        sum_of_squares = [res.ess, res.ssr, res.centered_tss]
        sum_of_squares_series = pd.Series(
            data=format_nr(sum_of_squares, dec=0), index=index
        )
        print(f"\n{sum_of_squares_series.to_string()}")

    return res


def scatter_plot(fitted, nobs: int = 1000, figsize: tuple = None) -> None:
    # TODO: this has some bug when dealing with the plotting of categorical variables
    """
    Scatter plot of explanatory and response variables from a fitted regression

    Parameters
    ----------
    nobs : int
        Number of observations to use for the scatter plots. The default
        value is 1,000. To use all observations in the plots, use nobs=-1
    figsize : tuple
        A tuple that determines the figure size. If None, size is
        determined based on the number of variables in the model
    """

    endog = fitted.model.endog
    exogs = fitted.model.exog

    exog_names = fitted.model.exog_names
    endog_name = fitted.model.endog_names

    print(f"exog_names: {exog_names}")
    print()

    df = pd.DataFrame(exogs, columns=exog_names)
    df, was_grouped = group_categorical(df)
    df.drop("Intercept", axis=1, inplace=True)
    exog_names = df.columns.to_list()
    print(f"exog_names: {exog_names}")
    if was_grouped:
        exogs = df[exog_names].to_numpy()

    num_exog = len(exog_names)
    num_rows = ceil(num_exog / 2)

    if figsize is None:
        figsize = (num_rows * 5, max(5, min(num_exog, 2) * 5))

    fig, axes = plt.subplots(num_rows, 2, figsize=figsize)
    plt.subplots_adjust(wspace=0.2, hspace=0.2)

    idx = 0

    if nobs < fitted.model.endog.shape[0] and nobs != np.Inf and nobs != -1:
        df[endog_name] = endog

        df = df.copy().sample(nobs)

        endog = df[endog_name].to_numpy()
        exogs = df[exog_names].to_numpy()

    while idx < num_exog:
        row = idx // 2
        col = idx % 2
        exog_name = exog_names[idx]
        exog = [row[idx] for row in exogs]

        if num_rows > 1:
            axes[row][col].set_xlabel(exog_name)
            axes[row][col].set_ylabel(endog_name)
            axes[row][col].scatter(exog, endog)
        else:
            axes[col].set_xlabel(exog_name)
            axes[col].set_ylabel(endog_name)
            axes[col].scatter(exog, endog)
        idx += 1

    if (df.shape[1] - 1) % 2 != 0:
        if num_rows > 1:
            fig.delaxes(axes[row][1])  # remove last empty plot
        else:
            fig.delaxes(axes[1])

    plt.show()


def residual_vs_explanatory_plot(
    fitted: rrs,
    nobs: int = 1000,
    figsize: Tuple = None,
) -> None:
    """
    Plot of variables vs residuals

    Parameters
    ----------
    nobs : int
        Number of observations to use for the scatter plots. The default
        value is 1,000. To use all observations in the plots, use nobs=-1
    figsize : tuple
        A tuple that determines the figure size. If None, size is
        determined based on the number of variables in the model
    """

    exogs = fitted.model.exog

    exog_names = fitted.model.exog_names

    df = pd.DataFrame(exogs, columns=exog_names)
    df, _ = group_categorical(df)
    df.drop("Intercept", axis=1, inplace=True)
    true_exog_names = df.columns.to_list()

    num_exog = len(true_exog_names)
    num_rows = ceil(num_exog / 2)

    if figsize is None:
        figsize = (num_rows * 5, max(5, min(num_exog, 2) * 5))

    fig, axes = plt.subplots(num_rows, 2, figsize=figsize)
    plt.subplots_adjust(wspace=0.2, hspace=0.2)

    idx = 0

    residuals = fitted.resid

    data = pd.DataFrame(exogs, columns=exog_names)
    data, _ = group_categorical(data)

    data["residuals"] = residuals

    if nobs < fitted.model.endog.shape[0] and nobs != np.Inf and nobs != -1:
        data = data.copy().sample(nobs)

    categorical_dtypes = ["object", "category", "bool"]

    while idx < num_exog:
        row = idx // 2
        col = idx % 2
        exog_name = true_exog_names[idx]

        if num_rows > 1:
            if data[exog_name].dtype.name in categorical_dtypes:
                sns.stripplot(
                    x=exog_name,
                    y="residuals",
                    data=data,
                    ax=axes[row][col],
                    c="black",
                ).set(xlabel=exog_name, ylabel="Residuals")
            else:
                sns.regplot(
                    x=exog_name,
                    y="residuals",
                    data=data,
                    ax=axes[row][col],
                    scatter_kws={"color": "black"},
                ).set(xlabel=exog_name, ylabel="Residuals")
        else:
            if data[exog_name].dtype.name in categorical_dtypes:
                sns.stripplot(
                    x=exog_name,
                    y="residuals",
                    data=data,
                    ax=axes[col],
                    c="black",
                ).set(xlabel=exog_name, ylabel="Residuals")
            else:
                sns.regplot(
                    x=exog_name,
                    y="residuals",
                    data=data,
                    ax=axes[col],
                    scatter_kws={"color": "black"},
                ).set(xlabel=exog_name, ylabel="Residuals")
        idx += 1

    if df.shape[1] % 2 != 0:
        if num_rows > 1:
            fig.delaxes(axes[row][1])  # remove last empty plot
        else:
            fig.delaxes(axes[1])  # remove last empty plot

    plt.show()<|MERGE_RESOLUTION|>--- conflicted
+++ resolved
@@ -10,12 +10,7 @@
 from statsmodels.regression.linear_model import RegressionResults as rrs
 from math import ceil
 from .logit import sig_stars
-<<<<<<< HEAD
-from .utils import setdiff, format_nr, expand_grid, ifelse
-from .perf import auc
-=======
 from .utils import setdiff, format_nr, expand_grid, ifelse, group_categorical
->>>>>>> 5bd7bb95
 
 
 def coef_plot(
